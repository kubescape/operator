--- conflicted
+++ resolved
@@ -19,23 +19,6 @@
 	ReporterHttpClient httputils.IHttpClient
 )
 
-<<<<<<< HEAD
-func NewSessionObj(ctx context.Context, eventReceiverRestURL string, clusterConfig utilsmetadata.ClusterConfig, command *apis.Command, message, parentID, jobID string, actionNumber int) *SessionObj {
-	var reporter beClientV1.IReportSender
-	if eventReceiverRestURL == "" {
-		reporter = newDummyReportSender()
-	} else {
-		report := systemreports.NewBaseReport(clusterConfig.AccountID, message)
-		target := command.GetID()
-		if target == identifiers.DesignatorsToken {
-			target = fmt.Sprintf("wlid://cluster-%s/", clusterConfig.ClusterName)
-		}
-		if target == "" {
-			target = fmt.Sprintf("%v", command.Args)
-		}
-		report.SetTarget(target)
-
-=======
 func getRequestHeaders(accessKey string) map[string]string {
 	return map[string]string{
 		"Content-Type":             "application/json",
@@ -58,7 +41,6 @@
 		}
 		report.SetTarget(target)
 
->>>>>>> 366b3c30
 		if jobID == "" {
 			jobID = uuid.NewString()
 		}
@@ -69,22 +51,13 @@
 			report.SetActionName(string(command.CommandName))
 		}
 
-<<<<<<< HEAD
-		noHeaders := map[string]string{}
-		reporter = beClientV1.NewBaseReportSender(eventReceiverRestURL, ReporterHttpClient, noHeaders, report)
-=======
 		noHeaders := getRequestHeaders(config.AccessKey())
 		reporter = beClientV1.NewBaseReportSender(config.EventReceiverURL(), ReporterHttpClient, noHeaders, report)
->>>>>>> 366b3c30
 	}
 
 	sessionObj := SessionObj{
 		Command:  *command,
 		Reporter: reporter,
-<<<<<<< HEAD
-		ErrChan:  make(chan error),
-=======
->>>>>>> 366b3c30
 	}
 
 	sessionObj.Reporter.SendAsRoutine(true)

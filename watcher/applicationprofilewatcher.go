package watcher

import (
	"context"
	"fmt"
	"time"

	spdxv1beta1 "github.com/kubescape/storage/pkg/apis/softwarecomposition/v1beta1"

	"github.com/armosec/armoapi-go/apis"
	"github.com/kubescape/go-logger"
	"github.com/kubescape/go-logger/helpers"
	helpersv1 "github.com/kubescape/k8s-interface/instanceidhandler/v1/helpers"
	"github.com/kubescape/operator/utils"
	"github.com/panjf2000/ants/v2"
	v1 "k8s.io/apimachinery/pkg/apis/meta/v1"
	"k8s.io/apimachinery/pkg/watch"
)

// ApplicationProfileWatch watches and processes changes on ApplicationProfile resources
func (wh *WatchHandler) ApplicationProfileWatch(ctx context.Context, workerPool *ants.PoolWithFunc) {
	eventQueue := NewCooldownQueueWithParams(15*time.Second, 1*time.Second)
	cmdCh := make(chan *apis.Command)
	errorCh := make(chan error)
	apEvents := make(<-chan watch.Event)

	// The watcher is considered unavailable by default
	apWatcherUnavailable := make(chan struct{})
	go func() {
		apWatcherUnavailable <- struct{}{}
	}()

	go wh.HandleApplicationProfileEvents(eventQueue, cmdCh, errorCh)

	// notifyWatcherDown notifies the appropriate channel that the watcher
	// is down and backs off for the retry interval to not produce
	// unnecessary events
	notifyWatcherDown := func(watcherDownCh chan<- struct{}) {
		go func() { watcherDownCh <- struct{}{} }()
		time.Sleep(retryInterval)
	}

	var watcher watch.Interface
	var err error
	for {
		select {
		case apEvent, ok := <-apEvents:
			if ok {
				eventQueue.Enqueue(apEvent)
			} else {
				notifyWatcherDown(apWatcherUnavailable)
			}
		case cmd, ok := <-cmdCh:
			if ok {
				utils.AddCommandToChannel(ctx, wh.cfg, cmd, workerPool)
			} else {
				notifyWatcherDown(apWatcherUnavailable)
			}
		case err, ok := <-errorCh:
			if ok {
				logger.L().Ctx(ctx).Error(fmt.Sprintf("error in ApplicationProfileWatch: %v", err.Error()))
			} else {
				notifyWatcherDown(apWatcherUnavailable)
			}
		case <-apWatcherUnavailable:
			if watcher != nil {
				watcher.Stop()
			}

			watcher, err = wh.getApplicationProfileWatcher()
			if err != nil {
				notifyWatcherDown(apWatcherUnavailable)
			} else {
				apEvents = watcher.ResultChan()
			}
		}
	}

}

func (wh *WatchHandler) HandleApplicationProfileEvents(eventQueue *CooldownQueue, producedCommands chan<- *apis.Command, errorCh chan<- error) {
	defer close(errorCh)

<<<<<<< HEAD
	for e := range sfEvents {
=======
	for e := range eventQueue.ResultChan {
		logger.L().Info("received application profile event", helpers.Interface("event", e))
>>>>>>> 0c849d38
		obj, ok := e.Object.(*spdxv1beta1.ApplicationProfile)
		if !ok {
			errorCh <- ErrUnsupportedObject
			continue
		}

		switch e.Type {
		case watch.Added:
		//
		case watch.Modified:
		//
		case watch.Deleted:
			continue
		case watch.Bookmark:
			continue
		}

		if skip, _ := utils.SkipApplicationProfile(obj.ObjectMeta.Annotations); skip {
			continue
		}

		// TODO check if we can skip processing (based on size?)

		// create command
		cmd := &apis.Command{
			Wlid:        obj.Annotations[helpersv1.WlidMetadataKey],
			CommandName: utils.CommandScanApplicationProfile,
			Args: map[string]interface{}{
				utils.ArgsName:      obj.Name,
				utils.ArgsNamespace: obj.Namespace,
			},
		}
		// send command
		logger.L().Info("scanning application profile", helpers.String("wlid", cmd.Wlid), helpers.String("name", obj.Name), helpers.String("namespace", obj.Namespace))
		producedCommands <- cmd
	}
}

func (wh *WatchHandler) getApplicationProfileWatcher() (watch.Interface, error) {
	// no need to support ExcludeNamespaces and IncludeNamespaces since node-agent will respect them as well
	return wh.storageClient.SpdxV1beta1().ApplicationProfiles("").Watch(context.Background(), v1.ListOptions{})
}<|MERGE_RESOLUTION|>--- conflicted
+++ resolved
@@ -81,12 +81,7 @@
 func (wh *WatchHandler) HandleApplicationProfileEvents(eventQueue *CooldownQueue, producedCommands chan<- *apis.Command, errorCh chan<- error) {
 	defer close(errorCh)
 
-<<<<<<< HEAD
-	for e := range sfEvents {
-=======
 	for e := range eventQueue.ResultChan {
-		logger.L().Info("received application profile event", helpers.Interface("event", e))
->>>>>>> 0c849d38
 		obj, ok := e.Object.(*spdxv1beta1.ApplicationProfile)
 		if !ok {
 			errorCh <- ErrUnsupportedObject

package continuousscanning

import (
	"context"
	"sync"
	"testing"

	armoapi "github.com/armosec/armoapi-go/apis"
	utilsmetadata "github.com/armosec/utils-k8s-go/armometadata"
<<<<<<< HEAD
	uuid "github.com/google/uuid"
=======
	armowlid "github.com/armosec/utils-k8s-go/wlid"
	beUtils "github.com/kubescape/backend/pkg/utils"
	opautilsmetav1 "github.com/kubescape/opa-utils/httpserver/meta/v1"
	"github.com/kubescape/opa-utils/objectsenvelopes"
	"github.com/kubescape/operator/config"
	"github.com/kubescape/operator/utils"
	"github.com/panjf2000/ants/v2"
	"github.com/stretchr/testify/assert"
>>>>>>> 366b3c30
	corev1 "k8s.io/api/core/v1"
	metav1 "k8s.io/apimachinery/pkg/apis/meta/v1"
	"k8s.io/apimachinery/pkg/apis/meta/v1/unstructured"
	"k8s.io/apimachinery/pkg/runtime"
	"k8s.io/apimachinery/pkg/runtime/schema"
	"k8s.io/apimachinery/pkg/types"
	"k8s.io/apimachinery/pkg/watch"
	"k8s.io/client-go/dynamic"
	dynamicfake "k8s.io/client-go/dynamic/fake"
<<<<<<< HEAD
	"k8s.io/utils/pointer"

	armoapi "github.com/armosec/armoapi-go/apis"
	armowlid "github.com/armosec/utils-k8s-go/wlid"
	opautilsmetav1 "github.com/kubescape/opa-utils/httpserver/meta/v1"
	"github.com/kubescape/opa-utils/objectsenvelopes"
	"github.com/kubescape/operator/utils"
	"github.com/panjf2000/ants/v2"
	"github.com/stretchr/testify/assert"
=======
>>>>>>> 366b3c30
)

type syncSlice[T any] struct {
	data []T
	mx   sync.Mutex
}

func newSyncSlice[T any]() *syncSlice[T] {
	return &syncSlice[T]{
		data: []T{},
		mx:   sync.Mutex{},
	}
}

func (s *syncSlice[T]) Add(v T) {
	s.mx.Lock()
	s.data = append(s.data, v)
	s.mx.Unlock()
}

func (s *syncSlice[T]) Commands() []T {
	s.mx.Lock()
	result := s.data
	s.mx.Unlock()
	return result
}

func makePod(namespace, name, uid string) *corev1.Pod {
	if uid == "" {
		uid = uuid.NewString()
	}
	return &corev1.Pod{
		TypeMeta: metav1.TypeMeta{
			Kind:       "Pod",
			APIVersion: "v1",
		},
		ObjectMeta: metav1.ObjectMeta{
			Name:      name,
			Namespace: namespace,
			UID:       types.UID(uid),
		},
	}
}

func makeWlid(clusterName, namespace, kind, name string) string {
	return armowlid.GetK8sWLID(clusterName, namespace, kind, name)
}

func createUnstructuredPod(t *testing.T, ctx context.Context, dClient dynamic.Interface, gvr schema.GroupVersionResource, namespace string, pod *corev1.Pod, createOpts metav1.CreateOptions) error {
	t.Helper()

	dynPods := dClient.Resource(gvr).Namespace(namespace)
	podRaw, err := runtime.DefaultUnstructuredConverter.ToUnstructured(pod)
	if err != nil {
		t.Fatalf("unable to convert object to unstructured: %v", err)
		return err
	}

	podUnstructured := &unstructured.Unstructured{Object: podRaw}
	_, err = dynPods.Create(ctx, podUnstructured, createOpts)
	if err != nil {
		t.Fatalf("Unable to create pod dynamically: %v", err)
		return err
	}
	return nil
}

type spyHandler struct {
	mx     *sync.RWMutex
	called bool
	wg     *sync.WaitGroup
}

func (h *spyHandler) Handle(ctx context.Context, e watch.Event) error {
	if !h.Called() {
		h.mx.Lock()
		h.called = true
		h.mx.Unlock()

		h.wg.Done()
	}

	return nil
}

func (h *spyHandler) Called() bool {
	h.mx.RLock()
	res := h.called
	h.mx.RUnlock()
	return res
}

var podMatchRules *MatchingRules = &MatchingRules{
	APIResources: []APIResourceMatch{
		{
			Groups:    []string{""},
			Versions:  []string{"v1"},
			Resources: []string{"Pods"},
		},
	},
}

func TestAddEventHandler(t *testing.T) {
	namespaceStub := "default"
	tt := []struct {
		name  string
		input []*corev1.Pod
	}{
		{
			name: "an added event handler should be called on new events",
			input: []*corev1.Pod{
				makePod("default", "first", ""),
			},
		},
	}

	for _, tc := range tt {
		t.Run(tc.name, func(t *testing.T) {
			ctx := context.Background()
			resourcesCreatedWg := &sync.WaitGroup{}
			dynClient := dynamicfake.NewSimpleDynamicClient(runtime.NewScheme())
			f := &stubFetcher{data: podMatchRules}
			tl := NewTargetLoader(f)
			// We use the spy handler later to verify if it's been called
			spyH := &spyHandler{called: false, wg: resourcesCreatedWg, mx: &sync.RWMutex{}}
			css := NewContinuousScanningService(dynClient, tl, DefaultQueueSize, DefaultTTL, spyH)
			css.Launch(ctx)

			// Create Pods to be listened
			podsGvr := schema.GroupVersionResource{Group: "", Version: "v1", Resource: "Pods"}
			createOpts := metav1.CreateOptions{}
			for _, podToCreate := range tc.input {
				// Since the fake K8s client does not wait for
				// creates to write to the event channel, try
				// to sync with a WaitGroup
				resourcesCreatedWg.Add(1)
				pod := podToCreate
				createUnstructuredPod(t, ctx, dynClient, podsGvr, namespaceStub, pod, createOpts)
			}

			// wait for all Creates to complete
			resourcesCreatedWg.Wait()
			css.Stop()

			assert.Equal(t, true, spyH.Called())
		})
	}
}

func makePodScanObject(p *corev1.Pod) *objectsenvelopes.ScanObject {
	gvk := p.GroupVersionKind()
	so := &objectsenvelopes.ScanObject{
		ApiVersion: gvk.GroupVersion().String(),
		Kind:       gvk.Kind,
		Metadata: objectsenvelopes.ScanObjectMetadata{
			Name:      p.GetName(),
			Namespace: p.GetNamespace(),
		},
	}
	return so
}

func TestContinuousScanningService(t *testing.T) {
	clusterNameStub := "clusterCHANGEME"
	namespaceStub := "default"
	tt := []struct {
		name  string
		input []*corev1.Pod
		want  []armoapi.Command
	}{
		{
			name: "recognized event should produce a scan command",
			input: []*corev1.Pod{
				makePod("default", "first", ""),
				makePod("default", "second", ""),
				makePod("default", "third", ""),
			},
			want: []armoapi.Command{
				{
					CommandName: armoapi.TypeRunKubescape,
					Wlid:        makeWlid(clusterNameStub, namespaceStub, "Pod", "first"),
					Args: map[string]interface{}{
						utils.KubescapeScanV1: opautilsmetav1.PostScanRequest{
							ScanObject: makePodScanObject(makePod("default", "first", "")),
							IsDeletedScanObject: pointer.Bool(false),
						},
					},
				},
				{
					CommandName: armoapi.TypeRunKubescape,
					Wlid:        makeWlid(clusterNameStub, namespaceStub, "Pod", "second"),
					Args: map[string]interface{}{
						utils.KubescapeScanV1: opautilsmetav1.PostScanRequest{
							ScanObject: makePodScanObject(makePod("default", "second", "")),
							IsDeletedScanObject: pointer.Bool(false),
						},
					},
				},
				{
					CommandName: armoapi.TypeRunKubescape,
					Wlid:        makeWlid(clusterNameStub, namespaceStub, "Pod", "third"),
					Args: map[string]interface{}{
						utils.KubescapeScanV1: opautilsmetav1.PostScanRequest{
							ScanObject: makePodScanObject(makePod("default", "third", "")),
							IsDeletedScanObject: pointer.Bool(false),
						},
					},
				},
			},
		},
	}

	for _, tc := range tt {
		t.Run(tc.name, func(t *testing.T) {
			ctx := context.Background()
			utils.ReporterHttpClient = utils.InitHttpClient("")
			dynClient := dynamicfake.NewSimpleDynamicClient(runtime.NewScheme())
			resourcesCreatedWg := &sync.WaitGroup{}
			podsGvr := schema.GroupVersionResource{Group: "", Version: "v1", Resource: "Pods"}
			gotCommands := newSyncSlice[armoapi.Command]()

			// Attach processing function as closure so it captures
			// the commands being created
			processingFunc := func(i interface{}) {
				j := i.(utils.Job)

				command := j.Obj().Command
				gotCommands.Add(command)

				resourcesCreatedWg.Done()
			}
			wp, _ := ants.NewPoolWithFunc(1, processingFunc)
			operatorConfig := config.NewOperatorConfig(config.CapabilitiesConfig{}, utilsmetadata.ClusterConfig{ClusterName: clusterNameStub}, &beUtils.Credentials{}, "", config.Config{})
			triggeringHandler := NewTriggeringHandler(wp, operatorConfig)
			stubFetcher := &stubFetcher{podMatchRules}
			loader := NewTargetLoader(stubFetcher)
			css := NewContinuousScanningService(dynClient, loader, DefaultQueueSize, DefaultTTL, triggeringHandler)
			css.Launch(ctx)

			// Create Pods to be listened
			createOpts := metav1.CreateOptions{}
			for _, podToCreate := range tc.input {
				createUnstructuredPod(t, ctx, dynClient, podsGvr, namespaceStub, podToCreate, createOpts)

				// Since the fake K8s client does not wait for
				// creates to write to the event channel, try
				// to sync with WaitGroups
				resourcesCreatedWg.Add(1)
			}

			// wait for all Creates to complete
			resourcesCreatedWg.Wait()
			css.Stop()

			assert.ElementsMatch(t, tc.want, gotCommands.Commands())
		})
	}
}<|MERGE_RESOLUTION|>--- conflicted
+++ resolved
@@ -7,10 +7,8 @@
 
 	armoapi "github.com/armosec/armoapi-go/apis"
 	utilsmetadata "github.com/armosec/utils-k8s-go/armometadata"
-<<<<<<< HEAD
+	armowlid "github.com/armosec/utils-k8s-go/wlid"
 	uuid "github.com/google/uuid"
-=======
-	armowlid "github.com/armosec/utils-k8s-go/wlid"
 	beUtils "github.com/kubescape/backend/pkg/utils"
 	opautilsmetav1 "github.com/kubescape/opa-utils/httpserver/meta/v1"
 	"github.com/kubescape/opa-utils/objectsenvelopes"
@@ -18,7 +16,6 @@
 	"github.com/kubescape/operator/utils"
 	"github.com/panjf2000/ants/v2"
 	"github.com/stretchr/testify/assert"
->>>>>>> 366b3c30
 	corev1 "k8s.io/api/core/v1"
 	metav1 "k8s.io/apimachinery/pkg/apis/meta/v1"
 	"k8s.io/apimachinery/pkg/apis/meta/v1/unstructured"
@@ -28,18 +25,7 @@
 	"k8s.io/apimachinery/pkg/watch"
 	"k8s.io/client-go/dynamic"
 	dynamicfake "k8s.io/client-go/dynamic/fake"
-<<<<<<< HEAD
 	"k8s.io/utils/pointer"
-
-	armoapi "github.com/armosec/armoapi-go/apis"
-	armowlid "github.com/armosec/utils-k8s-go/wlid"
-	opautilsmetav1 "github.com/kubescape/opa-utils/httpserver/meta/v1"
-	"github.com/kubescape/opa-utils/objectsenvelopes"
-	"github.com/kubescape/operator/utils"
-	"github.com/panjf2000/ants/v2"
-	"github.com/stretchr/testify/assert"
-=======
->>>>>>> 366b3c30
 )
 
 type syncSlice[T any] struct {
@@ -223,7 +209,7 @@
 					Wlid:        makeWlid(clusterNameStub, namespaceStub, "Pod", "first"),
 					Args: map[string]interface{}{
 						utils.KubescapeScanV1: opautilsmetav1.PostScanRequest{
-							ScanObject: makePodScanObject(makePod("default", "first", "")),
+							ScanObject:          makePodScanObject(makePod("default", "first", "")),
 							IsDeletedScanObject: pointer.Bool(false),
 						},
 					},
@@ -233,7 +219,7 @@
 					Wlid:        makeWlid(clusterNameStub, namespaceStub, "Pod", "second"),
 					Args: map[string]interface{}{
 						utils.KubescapeScanV1: opautilsmetav1.PostScanRequest{
-							ScanObject: makePodScanObject(makePod("default", "second", "")),
+							ScanObject:          makePodScanObject(makePod("default", "second", "")),
 							IsDeletedScanObject: pointer.Bool(false),
 						},
 					},
@@ -243,7 +229,7 @@
 					Wlid:        makeWlid(clusterNameStub, namespaceStub, "Pod", "third"),
 					Args: map[string]interface{}{
 						utils.KubescapeScanV1: opautilsmetav1.PostScanRequest{
-							ScanObject: makePodScanObject(makePod("default", "third", "")),
+							ScanObject:          makePodScanObject(makePod("default", "third", "")),
 							IsDeletedScanObject: pointer.Bool(false),
 						},
 					},

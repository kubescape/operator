--- conflicted
+++ resolved
@@ -479,25 +479,7 @@
 		}
 		return pod, nil
 	}
-<<<<<<< HEAD
-=======
-
-	podObj.ObjectMeta.Namespace = workload.GetNamespace()
-	podObj.ObjectMeta.OwnerReferences, err = workload.GetOwnerReferences()
-	if err != nil {
-		return nil
-	}
-	podObj.SetName(workload.GetName())
-	podObj.APIVersion = "v1"
-	podObj.Kind = "Pod"
-	return podObj
-}
-
-// get a workload, retrieves its pod and returns a map of container name to image id
-func (actionHandler *ActionHandler) getContainerToImageIDsFromWorkload(workload k8sinterface.IWorkload) (map[string]string, error) {
-	var mapContainerToImageID = make(map[string]string)
-
->>>>>>> 255ea994
+  
 	labels := workload.GetPodLabels()
 	pods, err := actionHandler.k8sAPI.ListPods(workload.GetNamespace(), labels)
 	if err != nil {

package mainhandler

import (
	"bytes"
	"encoding/json"
	"fmt"
	"k8s-ca-websocket/cautils"
	"net/http"

<<<<<<< HEAD
	corev1 "k8s.io/api/core/v1"

	"github.com/armosec/armoapi-go/apis"
	"github.com/armosec/k8s-interface/cloudsupport"
	pkgwlid "github.com/armosec/utils-k8s-go/wlid"
=======
	pkgwlid "github.com/armosec/utils-k8s-go/wlid"
	uuid "github.com/satori/go.uuid"

	"github.com/armosec/armoapi-go/apis"
	"github.com/armosec/k8s-interface/cloudsupport"
	"github.com/armosec/k8s-interface/k8sinterface"
>>>>>>> 92b0d8e9
	"github.com/golang/glog"
)

func (actionHandler *ActionHandler) scanWorkload() error {
	pod, err := actionHandler.getPodByWLID(actionHandler.wlid)
	if err != nil {
		glog.Errorf("scanning might fail if some images require credentials")
	}
	// get all images of workload
	errs := ""
	glog.Infof("in scanWorkload")
	containers, err := getWorkloadImages(actionHandler.k8sAPI, actionHandler.wlid)
	if err != nil {
		return fmt.Errorf("cant get workloads from k8s, wlid: %s, reason: %s", actionHandler.wlid, err.Error())
	}
	// we want running pod in order to have the image hash
	actionHandler.getRunningPodDescription(pod)

	glog.Infof("iterating over containers")

	for i := range containers {

		websocketScanCommand := &apis.WebsocketScanCommand{
			Wlid:          actionHandler.wlid,
			ImageTag:      containers[i].image,
			ContainerName: containers[i].container,
		}
		if actionHandler.reporter != nil {
			websocketScanCommand.ParentJobID = actionHandler.reporter.GetJobID()
			websocketScanCommand.LastAction = actionHandler.reporter.GetActionIDN()
			websocketScanCommand.JobID = uuid.NewV4().String()
		}
		for contIdx := range pod.Status.ContainerStatuses {
			if pod.Status.ContainerStatuses[contIdx].Name == containers[i].container {
				websocketScanCommand.ImageHash = pod.Status.ContainerStatuses[contIdx].ImageID
			}
		}
		if pod != nil {
			secrets, err := cloudsupport.GetImageRegistryCredentials(websocketScanCommand.ImageTag, pod)
			if err != nil {
				glog.Error(err)
			} else if len(secrets) > 0 {
				for secretName := range secrets {
					websocketScanCommand.Credentialslist = append(websocketScanCommand.Credentialslist, secrets[secretName])
				}

				/*
					the websocketScanCommand.Credentials is depracated, still use it for backward compstability
				*/
				if len(websocketScanCommand.Credentialslist) != 0 {
					websocketScanCommand.Credentials = &websocketScanCommand.Credentialslist[0]
				}
			}
		}
		if err := sendWorkloadToVulnerabilityScanner(websocketScanCommand); err != nil {
			glog.Errorf("scanning %v failed due to: %v", websocketScanCommand.ImageTag, err.Error())
			errs += fmt.Sprintf("failed scanning, wlid: '%s', image: '%s', container: %s, reason: %s", actionHandler.wlid, containers[i].image, containers[i].container, err.Error())

		}

	}
	if errs != "" {
		return fmt.Errorf(errs)
	}
	return nil
}

<<<<<<< HEAD
// func (actionHandler *ActionHandler) scanWorkload() error {
// 	workload, err := actionHandler.k8sAPI.GetWorkloadByWlid(actionHandler.wlid)
// 	if err != nil {
// 		glog.Errorf("scanning might fail if some images require credentials")
// 	}
// 	// get all images of workload
// 	errs := ""
// 	glog.Infof("in scanWorkload")
// 	containers, err := getWorkloadcontainers(workload)
// 	if err != nil {
// 		return fmt.Errorf("cant get workloads from k8s, wlid: %s, reason: %s", actionHandler.wlid, err.Error())
// 	}
// 	websocketScanCommand := &apis.WebsocketScanCommand{
// 		Wlid: actionHandler.wlid,
// 	}
// 	if actionHandler.reporter != nil {
// 		websocketScanCommand.JobID = actionHandler.reporter.GetJobID()
// 		websocketScanCommand.LastAction = actionHandler.reporter.GetActionIDN()
// 	}

// 	for i := range containers {
// 		websocketScanCommand.ImageTag = containers[i].image
// 		websocketScanCommand.ContainerName = containers[i].container
// 		secrets, err := cloudsupport.GetWorkloadImageRegistryCredentials(websocketScanCommand.ImageTag, workload)
// 		if err != nil {
// 			glog.Error(err)
// 		} else if len(secrets) > 0 {
// 			if secret, isOk := secrets[websocketScanCommand.ImageTag]; isOk {
// 				glog.Infof("found relevant secret for: %v", websocketScanCommand.ImageTag)
// 				websocketScanCommand.Credentials = &secret
// 			} else {
// 				glog.Errorf("could not find image: %s secret", websocketScanCommand.ImageTag)
// 			}

// 		}
// 		if err := sendWorkloadToVulnerabilityScanner(websocketScanCommand); err != nil {
// 			glog.Errorf("scanning %v failed due to: %v", websocketScanCommand.ImageTag, err.Error())
// 			errs += fmt.Sprintf("failed scanning, wlid: '%s', image: '%s', container: %s, reason: %s", actionHandler.wlid, containers[i].image, containers[i].container, err.Error())

// 		}

// 	}
// 	if errs != "" {
// 		return fmt.Errorf(errs)
// 	}
// 	return nil
// }
=======
func (actionHandler *ActionHandler) getRunningPodDescription(pod *corev1.Pod) {
	if workloadObj, err := actionHandler.k8sAPI.GetWorkloadByWlid(actionHandler.wlid); err == nil {
		if selectors, err := workloadObj.GetSelector(); err == nil {
			gvr, _ := k8sinterface.GetGroupVersionResource("Pod")
			podList, err := actionHandler.k8sAPI.ListWorkloads(&gvr, workloadObj.GetNamespace(), selectors.MatchLabels, map[string]string{"status.phase": "Running"})
			if err == nil {
				if len(podList) > 0 {
					wlidKind := pkgwlid.GetKindFromWlid(actionHandler.wlid)
					wlidName := pkgwlid.GetNameFromWlid(actionHandler.wlid)
					for podIdx := range podList {
						parentKind, parentName, err := actionHandler.k8sAPI.CalculateWorkloadParentRecursive(podList[podIdx])
						if err == nil && parentKind == wlidKind && wlidName == parentName {
							podBts, err := json.Marshal(podList[podIdx].GetObject())
							if err != nil {
								continue
							}
							err = json.Unmarshal(podBts, pod)
							if err != nil {
								continue
							}
							break
						}
					}
				}
			}
		}
	}
}
>>>>>>> 92b0d8e9

func sendWorkloadToVulnerabilityScanner(websocketScanCommand *apis.WebsocketScanCommand) error {

	jsonScannerC, err := json.Marshal(websocketScanCommand)
	if err != nil {
		return err
	}
	pathScan := fmt.Sprintf("%s/%s/%s", cautils.CA_VULNSCAN, apis.WebsocketScanCommandVersion, apis.WebsocketScanCommandPath)
	hasCreds := websocketScanCommand.Credentials != nil && len(websocketScanCommand.Credentials.Username) > 0 && len(websocketScanCommand.Credentials.Password) > 0
	glog.Infof("requesting scan. url: %s wlid: %s image: %s with credentials: %v", pathScan, websocketScanCommand.Wlid, websocketScanCommand.ImageTag, hasCreds)

	req, err := http.NewRequest("POST", pathScan, bytes.NewBuffer(jsonScannerC))
	if err != nil {
		return err
	}

	req.Header.Set("Content-Type", "application/json")
	// q := req.URL.Query()
	// q.Add("imageTag", websocketScanCommand.ImageTag)
	// q.Add("isScanned", strconv.FormatBool(websocketScanCommand.IsScanned))
	// req.URL.RawQuery = q.Encode()

	client := &http.Client{}
	resp, err := client.Do(req)
	if err != nil {
		return fmt.Errorf("failed posting to vulnerability scanner. query: '%s', reason: %s", websocketScanCommand.ImageTag, err.Error())
	}
	if resp == nil {
		return fmt.Errorf("failed posting to vulnerability scanner. query: '%s', reason: 'empty response'", websocketScanCommand.ImageTag)
	}
	if resp.Body != nil {
		defer resp.Body.Close()
	}

	if resp.StatusCode < 200 || resp.StatusCode > 203 {
		return fmt.Errorf("failed posting to vulnerability scanner. query: '%s', reason: 'received bad status code: %d'", websocketScanCommand.ImageTag, resp.StatusCode)
	}
	return nil
}

func (actionHandler *ActionHandler) getPodByWLID(wlid string) (*corev1.Pod, error) {
	var err error
	workload, err := actionHandler.k8sAPI.GetWorkloadByWlid(actionHandler.wlid)
	if err != nil {
		return nil, err
	}
	podspec, err := workload.GetPodSpec()
	if err != nil {
		return nil, err
	}
	podObj := &corev1.Pod{Spec: *podspec}
	podObj.ObjectMeta.Namespace = pkgwlid.GetNamespaceFromWlid(wlid)
	return podObj, nil
}

// func (actionHandler *ActionHandler) getPodByWLID(wlid string) (*corev1.Pod, error) {
// 	var err error
// 	workload, err := actionHandler.k8sAPI.GetWorkloadByWlid(actionHandler.wlid)
// 	if err != nil {
// 		return nil, err
// 	}
// 	podspec, err := workload.GetPodSpec()
// 	if err != nil {
// 		return nil, err
// 	}
// 	podObj := &corev1.Pod{Spec: *podspec}
// 	podObj.ObjectMeta.Namespace = pkgwlid.GetNamespaceFromWlid(wlid)
// 	return podObj, nil
// }
func getScanFromArgs(args map[string]interface{}) (*apis.WebsocketScanCommand, error) {
	scanInterface, ok := args["scan"]
	if !ok {
		return nil, nil
	}
	websocketScanCommand := &apis.WebsocketScanCommand{}
	scanBytes, err := json.Marshal(scanInterface)
	if err != nil {
		return nil, fmt.Errorf("cannot convert 'interface scan' to 'bytes array', reason: %s", err.Error())
	}
	if err = json.Unmarshal(scanBytes, websocketScanCommand); err != nil {
		return nil, fmt.Errorf("cannot convert 'bytes array scan' to 'WebsocketScanCommand', reason: %s", err.Error())
	}
	return websocketScanCommand, nil
}<|MERGE_RESOLUTION|>--- conflicted
+++ resolved
@@ -7,20 +7,14 @@
 	"k8s-ca-websocket/cautils"
 	"net/http"
 
-<<<<<<< HEAD
 	corev1 "k8s.io/api/core/v1"
 
-	"github.com/armosec/armoapi-go/apis"
-	"github.com/armosec/k8s-interface/cloudsupport"
-	pkgwlid "github.com/armosec/utils-k8s-go/wlid"
-=======
 	pkgwlid "github.com/armosec/utils-k8s-go/wlid"
 	uuid "github.com/satori/go.uuid"
 
 	"github.com/armosec/armoapi-go/apis"
 	"github.com/armosec/k8s-interface/cloudsupport"
 	"github.com/armosec/k8s-interface/k8sinterface"
->>>>>>> 92b0d8e9
 	"github.com/golang/glog"
 )
 
@@ -88,7 +82,6 @@
 	return nil
 }
 
-<<<<<<< HEAD
 // func (actionHandler *ActionHandler) scanWorkload() error {
 // 	workload, err := actionHandler.k8sAPI.GetWorkloadByWlid(actionHandler.wlid)
 // 	if err != nil {
@@ -136,7 +129,6 @@
 // 	}
 // 	return nil
 // }
-=======
 func (actionHandler *ActionHandler) getRunningPodDescription(pod *corev1.Pod) {
 	if workloadObj, err := actionHandler.k8sAPI.GetWorkloadByWlid(actionHandler.wlid); err == nil {
 		if selectors, err := workloadObj.GetSelector(); err == nil {
@@ -165,7 +157,6 @@
 		}
 	}
 }
->>>>>>> 92b0d8e9
 
 func sendWorkloadToVulnerabilityScanner(websocketScanCommand *apis.WebsocketScanCommand) error {
 

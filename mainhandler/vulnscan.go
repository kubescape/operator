--- conflicted
+++ resolved
@@ -4,11 +4,7 @@
 	"encoding/base64"
 	"encoding/json"
 	"fmt"
-<<<<<<< HEAD
 	"k8s-ca-websocket/utils"
-=======
-	"net/http"
->>>>>>> 47f06361
 	"net/url"
 	"strings"
 	"time"

--- conflicted
+++ resolved
@@ -145,37 +145,6 @@
 
 }
 
-<<<<<<< HEAD
-func (actionHandler *ActionHandler) loadSecretRegistryScanHandler(registryScanHandler *registryScanHandler, registryName string) error {
-	secret, err := actionHandler.getRegistryScanSecret()
-	if err != nil {
-		return err
-	}
-	secretData := secret.GetData()
-	err = registryScanHandler.ParseSecretsData(secretData, registryName)
-
-	return err
-}
-
-func (actionHandler *ActionHandler) loadConfigMapRegistryScanHandler(registryScanHandler *registryScanHandler) error {
-	configMap, err := actionHandler.k8sAPI.GetWorkload(armoNamespace, "ConfigMap", registryScanConfigmap)
-	if err != nil {
-		return err
-	}
-	configData := configMap.GetData()
-	err = registryScanHandler.ParseConfigMapData(configData)
-	return err
-
-}
-
-func (actionHandler *ActionHandler) getRegistryScanSecret() (k8sinterface.IWorkload, error) {
-	secret, err := actionHandler.k8sAPI.GetWorkload(armoNamespace, "Secret", registryScanSecret)
-	return secret, err
-
-}
-
-=======
->>>>>>> fb32c257
 func (actionHandler *ActionHandler) scanRegistries(sessionObj *cautils.SessionObj) error {
 
 	/*
@@ -187,20 +156,11 @@
 
 	registryName, err := actionHandler.parseRegistryNameArg(sessionObj)
 	if err != nil {
-<<<<<<< HEAD
-=======
 		glog.Errorf("parseRegistryNameArg failed with err %v", err)
->>>>>>> fb32c257
 		return err
 	}
 	err = actionHandler.loadSecretRegistryScanHandler(registryScanHandler, registryName)
 	if err != nil {
-<<<<<<< HEAD
-		return err
-	}
-	err = actionHandler.loadConfigMapRegistryScanHandler(registryScanHandler)
-	if err != nil {
-=======
 		glog.Errorf("loadSecretRegistryScanHandler failed with err %v", err)
 		return err
 	}
@@ -208,7 +168,6 @@
 	err = actionHandler.loadConfigMapRegistryScanHandler(registryScanHandler)
 	if err != nil {
 		glog.Errorf("loadConfigMapRegistryScanHandler failed with err %v", err)
->>>>>>> fb32c257
 		return err
 	}
 
@@ -224,11 +183,7 @@
 	if !ok {
 		return "", fmt.Errorf("could not parse registry info")
 	}
-<<<<<<< HEAD
-	registryName, ok := registryInfo[registryName].(string)
-=======
 	registryName, ok := registryInfo[registryNameField].(string)
->>>>>>> fb32c257
 	if !ok {
 		return "", fmt.Errorf("could not parse registry name")
 	}
@@ -236,35 +191,20 @@
 }
 
 func (actionHandler *ActionHandler) scanRegistry(registry *registryScan, sessionObj *cautils.SessionObj, registryScanHandler *registryScanHandler) error {
-<<<<<<< HEAD
-	images, err := registryScanHandler.GetImagesForScanning(*registry)
-	if err != nil {
-		return err
-	}
-	webSocketScanCMDList, err := convertImagesToWebsocketScanCommand(images, sessionObj, registry)
-	if err != nil {
+	err := registryScanHandler.GetImagesForScanning(*registry, actionHandler.reporter)
+	if err != nil {
+		glog.Errorf("GetImagesForScanning failed with err %v", err)
+		return err
+	}
+	webSocketScanCMDList, err := convertImagesToWebsocketScanCommand(registry.mapImageToTags, sessionObj, registry)
+	if err != nil {
+		glog.Errorf("convertImagesToWebsocketScanCommand failed with err %v", err)
 		return err
 	}
 	err = sendAllImagesToVulnScan(webSocketScanCMDList)
 	if err != nil {
-		glog.Infof("sendAllImagesToVulnScanByMemLimit failed with err %v", err)
-	}
-=======
-	err := registryScanHandler.GetImagesForScanning(*registry, actionHandler.reporter)
-	if err != nil {
-		glog.Errorf("GetImagesForScanning failed with err %v", err)
-		return err
-	}
-	webSocketScanCMDList, err := convertImagesToWebsocketScanCommand(registry.mapImageToTags, sessionObj, registry)
-	if err != nil {
-		glog.Errorf("convertImagesToWebsocketScanCommand failed with err %v", err)
-		return err
-	}
-	err = sendAllImagesToVulnScan(webSocketScanCMDList)
-	if err != nil {
 		glog.Errorf("sendAllImagesToVulnScanByMemLimit failed with err %v", err)
 	}
->>>>>>> fb32c257
 	return err
 }
 

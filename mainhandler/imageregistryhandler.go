package mainhandler

import (
	"context"
	"encoding/base64"
	"encoding/json"
	"fmt"
	"k8s-ca-websocket/cautils"
	"strings"

	"github.com/armosec/armoapi-go/apis"
	"github.com/armosec/k8s-interface/k8sinterface"
	"github.com/docker/docker/api/types"
	"github.com/golang/glog"
	containerregistry "github.com/google/go-containerregistry/pkg/name"
	"github.com/google/go-containerregistry/pkg/v1/remote"
	v1 "k8s.io/api/batch/v1"
	corev1 "k8s.io/api/core/v1"
	metav1 "k8s.io/apimachinery/pkg/apis/meta/v1"
	"k8s.io/utils/strings/slices"
)

type AuthMethods string

const (
	registryScanSecret                      = "kubescape-registry-scan"
	registryScanConfigmap                   = "kubescape-registry-scan"
	registryInfoV1                          = "registryInfo-v1"
	registryNameField                       = "registryName"
	imagesToScanLimit                       = 500
	defaultDepth                            = 1
	registriesAuthFieldInSecret             = "registriesAuth"
	armoNamespace                           = "armo-system"
	accessTokenAuth             AuthMethods = "accesstoken"
	registryCronjobTemplate                 = "registry-scan-cronjob-template"
	registryNameAnnotation                  = "armo.cloud/registryname"
)

type registryScanConfig struct {
	Registry string   `json:"registry"`
	Depth    int      `json:"depth"`
	Include  []string `json:"include,omitempty"`
	Exclude  []string `json:"exclude,omitempty"`
}

type registryAuth struct {
	Registry   string `json:"registry"`
	AuthMethod string `json:"auth_method,omitempty"`
	Username   string `json:"username,omitempty"`
	Password   string `json:"password,omitempty"`
}

type registry struct {
	hostname  string
	projectID string
}

type registryScan struct {
	registry           registry
	registryAuth       types.AuthConfig
	registryScanConfig registryScanConfig
	mapImageToTags     map[string][]string
}

type registryScanHandler struct {
	registryScan      []registryScan
	mapRegistryToAuth map[string]types.AuthConfig
}

type registryCreds struct {
	RegistryName string
	auth         *types.AuthConfig
}

func NewRegistryScanConfig() *registryScanConfig {
	return &registryScanConfig{
		Depth:   1,
		Include: make([]string, 0),
		Exclude: make([]string, 0),
	}

}

func NewRegistryScanHandler() *registryScanHandler {
	return &registryScanHandler{
		registryScan:      make([]registryScan, 0),
		mapRegistryToAuth: make(map[string]types.AuthConfig),
	}
}

func NewRegistryScan() *registryScan {
	return &registryScan{
		mapImageToTags: make(map[string][]string, 0),
	}
}

func (registryScanHandler *registryScanHandler) ParseConfigMapData(configData map[string]interface{}) error {
	var registries []registryScanConfig
	registriesStr, ok := configData["registries"].(string)
	if !ok {
		return fmt.Errorf("error parsing %v confgimap: registries field not found", registryScanConfigmap)
	}
	registriesStr = strings.Replace(registriesStr, "\n", "", -1)
	err := json.Unmarshal([]byte(registriesStr), &registries)
	if err != nil {
		return fmt.Errorf("error parsing ConfigMap: %s", err.Error())
	}
	return registryScanHandler.insertRegistryToScan(registries)
}

func (registryScanHandler *registryScanHandler) insertRegistryToScan(registries []registryScanConfig) error {
	registryScan := NewRegistryScan()

	for _, reg := range registries {
		if len(reg.Include) > 0 && len(reg.Exclude) > 0 {
			return fmt.Errorf("configMap should contain either 'Include' or 'Exclude', not both. In registry: %v", reg.Registry)
		}
		if auth, ok := registryScanHandler.mapRegistryToAuth[reg.Registry]; ok {
			if reg.Depth == 0 {
				reg.Depth = defaultDepth
			}
			registryScan.registryAuth = auth
			registryScan.registryScanConfig = reg
		} else { // public registry
			registryScan.registryAuth = types.AuthConfig{}
			registryScan.registryScanConfig = reg
		}
		registrySpplited := strings.Split(reg.Registry, "/")
		registryScan.registry.hostname = registrySpplited[0]
		if len(registrySpplited) > 1 {
			registryScan.registry.projectID = registrySpplited[1]
		}
		registryScanHandler.registryScan = append(registryScanHandler.registryScan, *registryScan)
	}

	return nil
}

func (registryScanHandler *registryScanHandler) createTriggerRequestConfigMap(k8sAPI *k8sinterface.KubernetesApi, name, registryName string, webSocketScanCMD apis.Command) error {
	configMap := corev1.ConfigMap{}
	configMap.Name = name
	if configMap.Labels == nil {
		configMap.Labels = make(map[string]string)
	}
	configMap.Labels["app"] = name

	if configMap.Data == nil {
		configMap.Data = make(map[string]string)
	}

	// command is POST request to trigger websocket
	command, err := registryScanHandler.getRegistryScanV1ScanCommand(registryName)
	if err != nil {
		return err
	}

	// command will be mounted into cronjob by using this configmap
	configMap.Data[requestBodyFile] = string(command)

	if _, err := k8sAPI.KubernetesClient.CoreV1().ConfigMaps(cautils.CA_NAMESPACE).Create(context.Background(), &configMap, metav1.CreateOptions{}); err != nil {
		return err
	}
	glog.Infof("createTriggerRequestConfigMap: created configmap: %s", name)
	return nil
}

// parse secret data according to convention
func (registryScanHandler *registryScanHandler) ParseSecretsData(secretData map[string]interface{}, registryName string) error {
	var registriesAuth []registryAuth
	registriesStr, ok := secretData[registriesAuthFieldInSecret].(string)
	if !ok {
		return fmt.Errorf("error parsing Secret: %s field must be a string", registriesAuthFieldInSecret)
	}
	data, err := base64.StdEncoding.DecodeString(registriesStr)
	if err != nil {
		return fmt.Errorf("error parsing Secret: %s", err.Error())
	}
	registriesStr = strings.Replace(string(data), "\n", "", -1)
	err = json.Unmarshal([]byte(registriesStr), &registriesAuth)
	if err != nil {
		return fmt.Errorf("error parsing Secret: %s", err.Error())
	}

	for _, reg := range registriesAuth {
		switch AuthMethods(reg.AuthMethod) {
		case accessTokenAuth:
			if registryName == reg.Registry {
				if reg.Registry != "" && reg.Username != "" && reg.Password != "" {
					registryScanHandler.mapRegistryToAuth[reg.Registry] = types.AuthConfig{
						Username: reg.Username,
						Password: reg.Password,
					}
				} else {
					return fmt.Errorf("must provide both username and password for secret: %v", registryScanSecret)
				}
			}
		default:
			registryScanHandler.mapRegistryToAuth[reg.Registry] = types.AuthConfig{}

		}

	}

	return err
}

func (registryScanHandler *registryScanHandler) GetImagesForScanning(registryScan registryScan) error {
	imgNameToTags := make(map[string][]string, 0)
	regCreds := &registryCreds{
		auth:         &registryScan.registryAuth,
		RegistryName: registryScan.registry.hostname,
	}
	glog.Infof("GetImagesForScanning: enumerating repoes...")
	repoes, err := registryScanHandler.ListRepoesInRegistry(regCreds, &registryScan)
	if err != nil {
		glog.Infof("ListRepoesInRegistry failed with err %v", err)
		return err
	}
	glog.Infof("GetImagesForScanning: enumerating repoes successfully, found %d repos", len(repoes))
	for _, repo := range repoes {
		registryScanHandler.setImageToTagsMap(regCreds, &registryScan, repo)
	}
	if registryScanHandler.isExceedScanLimit(imgNameToTags) {
		registryScanHandler.filterScanLimit(&registryScan)
		glog.Warning("GetImagesForScanning: more than 500 images provided. scanning only first 500 images")
	}
	return nil
}

func (registryScanHandler *registryScanHandler) setImageToTagsMap(regCreds *registryCreds, registryScan *registryScan, repo string) {
<<<<<<< HEAD
	// if configmap not set, include maximum number of images from repo
	if len(registryScan.registryScanConfig.Include) == 0 && len(registryScan.registryScanConfig.Exclude) == 0 {
		tags, _ := registryScanHandler.ListImageTagsInRepo(repo, regCreds)
		for i := 0; i < registryScan.registryScanConfig.Depth && i < len(tags); i++ {
			registryScan.mapImageToTags[registryScan.registry.hostname+"/"+repo] = tags
		}
	}

=======
	tags := make([]string, 0, 16)
>>>>>>> 5561bf60
	if len(registryScan.registryScanConfig.Include) > 0 {
		if slices.Contains(registryScan.registryScanConfig.Include, strings.Replace(repo, registryScan.registry.projectID+"/", "", -1)) {
			tags, _ = registryScanHandler.ListImageTagsInRepo(repo, regCreds)
		}
	} else if len(registryScan.registryScanConfig.Exclude) > 0 {
		if !slices.Contains(registryScan.registryScanConfig.Exclude, strings.Replace(repo, registryScan.registry.projectID+"/", "", -1)) {
			tags, _ = registryScanHandler.ListImageTagsInRepo(repo, regCreds)
		}
	} else {
		tags, _ = registryScanHandler.ListImageTagsInRepo(repo, regCreds)
	}
	if len(tags) > registryScan.registryScanConfig.Depth {
		registryScan.mapImageToTags[registryScan.registry.hostname+"/"+repo] = tags[:registryScan.registryScanConfig.Depth]
	} else {
		registryScan.mapImageToTags[registryScan.registry.hostname+"/"+repo] = tags
	}
}

// Check if number of images (not repoes) to scan is more than limit
func (registryScanHandler *registryScanHandler) isExceedScanLimit(imgNameToTags map[string][]string) bool {
	return registryScanHandler.getNumOfImagesToScan(imgNameToTags) > imagesToScanLimit
}

func (registryScanHandler *registryScanHandler) getNumOfImagesToScan(imgNameToTags map[string][]string) int {
	numOfImgs := 0
	for _, v := range imgNameToTags {
		numOfImgs += len(v)
	}
	return numOfImgs
}

func (registryScanHandler *registryScanHandler) filterScanLimit(registryScan *registryScan) {
	filteredImages := make(map[string][]string, 0)
	for k, v := range registryScan.mapImageToTags {
		filteredImages[k] = v
	}
	registryScan.mapImageToTags = filteredImages
}

func (registryScanHandler *registryScanHandler) ListRepoesInRegistry(regCreds *registryCreds, registryScan *registryScan) ([]string, error) {
	registry, err := containerregistry.NewRegistry(registryScan.registry.hostname)
	if err != nil {
		return nil, err
	}

	ctx := context.Background()
	repos, err := remote.Catalog(ctx, registry, remote.WithAuth(regCreds))
	if err != nil {
		return nil, err
	}
	var reposInGivenRegistry []string
	for _, repo := range repos {
		if strings.Contains(repo, registryScan.registry.projectID+"/") {
			reposInGivenRegistry = append(reposInGivenRegistry, repo)
		}
	}
	return reposInGivenRegistry, nil
}

func (registryScanHandler *registryScanHandler) ListImageTagsInRepo(repo string, regCreds *registryCreds) ([]string, error) {
	fullRepoName := regCreds.RegistryName + "/" + repo
	repo_data, err := containerregistry.NewRepository(fullRepoName)
	if err != nil {
		return nil, err
	}
	imagestags, err := remote.List(repo_data, remote.WithAuth(regCreds))

	if err != nil {
		return nil, err
	}

	return imagestags, nil
}

func (registryScanHandler *registryScanHandler) setCronJobTemplate(jobTemplateObj *v1.CronJob, name, schedule, jobID, registryName string) error {

	jobTemplateObj.Name = name
	if schedule == "" {
		return fmt.Errorf("schedule cannot be empty")
	}
	jobTemplateObj.Spec.Schedule = schedule

	// update volume name
	for i, v := range jobTemplateObj.Spec.JobTemplate.Spec.Template.Spec.Volumes {
		if v.Name == requestVolumeName {
			if jobTemplateObj.Spec.JobTemplate.Spec.Template.Spec.Volumes[i].ConfigMap != nil {
				jobTemplateObj.Spec.JobTemplate.Spec.Template.Spec.Volumes[i].ConfigMap.Name = name
			}
		}
	}

	// add annotations
	if jobTemplateObj.Spec.JobTemplate.Spec.Template.Annotations == nil {
		jobTemplateObj.Spec.JobTemplate.Spec.Template.Annotations = make(map[string]string)
	}

	jobTemplateObj.Spec.JobTemplate.Spec.Template.Annotations[registryNameAnnotation] = registryName

	// add annotations
	if jobTemplateObj.ObjectMeta.Labels == nil {
		jobTemplateObj.ObjectMeta.Labels = make(map[string]string)
	}
	jobTemplateObj.ObjectMeta.Labels["app"] = name

	return nil
}

func (registryScanHandler *registryScanHandler) getRegistryScanV1ScanCommand(registryName string) (string, error) {
	/*
			scan registry command:
			{
		    "commands": [{
		        "CommandName": "scanRegistry",
		        "args": {
		            "registryInfo-v1": {
		                "registryName": "gcr.io/project"
		            }
		        }
		    }]
		}
	*/
	scanRegistryCommand := apis.Command{}
	scanRegistryCommand.CommandName = apis.TypeScanRegistry
	registryInfo := map[string]string{registryNameField: registryName}

	scanRegistryCommand.Args = map[string]interface{}{registryInfoV1: registryInfo}
	scanRegistryCommand.Args[registryInfoV1] = registryInfo

	scanRegistryCommands := apis.Commands{}
	scanRegistryCommands.Commands = append(scanRegistryCommands.Commands, scanRegistryCommand)

	scanV1Bytes, err := json.Marshal(scanRegistryCommands)
	if err != nil {
		return "", err
	}

	return string(scanV1Bytes), nil
}

func (registryScanHandler *registryScanHandler) createTriggerRequestCronJob(k8sAPI *k8sinterface.KubernetesApi, name, registryName string, command apis.Command) error {

	// cronjob template is stored as configmap in cluster
	jobTemplateObj, err := getCronJobTemplate(k8sAPI, registryCronjobTemplate)
	if err != nil {
		glog.Infof("setRegistryScanCronJob: error retrieving cronjob template : %s", err.Error())
		return err
	}

	err = registryScanHandler.setCronJobTemplate(jobTemplateObj, name, getCronTabSchedule(command), command.JobTracking.JobID, registryName)
	if err != nil {
		return err
	}

	// create cronJob
	if _, err := k8sAPI.KubernetesClient.BatchV1().CronJobs(cautils.CA_NAMESPACE).Create(context.Background(), jobTemplateObj, metav1.CreateOptions{}); err != nil {
		glog.Infof("setRegistryScanCronJob: cronjob: %s creation failed. err: %s", name, err.Error())
		return err
	}
	return nil
}<|MERGE_RESOLUTION|>--- conflicted
+++ resolved
@@ -228,7 +228,7 @@
 }
 
 func (registryScanHandler *registryScanHandler) setImageToTagsMap(regCreds *registryCreds, registryScan *registryScan, repo string) {
-<<<<<<< HEAD
+	tags := make([]string, 0, 16)
 	// if configmap not set, include maximum number of images from repo
 	if len(registryScan.registryScanConfig.Include) == 0 && len(registryScan.registryScanConfig.Exclude) == 0 {
 		tags, _ := registryScanHandler.ListImageTagsInRepo(repo, regCreds)
@@ -237,9 +237,6 @@
 		}
 	}
 
-=======
-	tags := make([]string, 0, 16)
->>>>>>> 5561bf60
 	if len(registryScan.registryScanConfig.Include) > 0 {
 		if slices.Contains(registryScan.registryScanConfig.Include, strings.Replace(repo, registryScan.registry.projectID+"/", "", -1)) {
 			tags, _ = registryScanHandler.ListImageTagsInRepo(repo, regCreds)

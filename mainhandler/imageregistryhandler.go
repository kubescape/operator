--- conflicted
+++ resolved
@@ -119,12 +119,8 @@
 }
 
 func (rs *registryScan) hasAuth() bool {
-<<<<<<< HEAD
 	//todo - support registry token
 	return rs.registryAuth.Password != "" //|| rs.registryAuth.RegistryToken != ""
-=======
-	return rs.registryAuth.Password != ""
->>>>>>> 47e24cbc
 }
 
 func (rs *registryScan) registryCredentials() *registryCreds {
@@ -376,7 +372,6 @@
 }
 
 func (registryScan *registryScan) setCronJobTemplate(jobTemplateObj *v1.CronJob, name, schedule, jobID, registryName string) error {
-
 	jobTemplateObj.Name = name
 	if schedule == "" {
 		return fmt.Errorf("schedule cannot be empty")
